--- conflicted
+++ resolved
@@ -16,6 +16,7 @@
 import { ErrorMessage, LoadingSpinner } from '../../../../components/common';
 import { useInfrastructure } from '../../hooks/useInfrastructure';
 import type {
+  FolderItem,
   InfrastructureItem,
   InfrastructureTabProps,
 } from '../../types/infrastructure.types';
@@ -31,9 +32,6 @@
   className = '',
   onError,
 }: InfrastructureTabProps): ReactElement {
-<<<<<<< HEAD
-  const { infrastructureItems, loading, error } = useInfrastructure();
-=======
   const {
     infrastructureItems,
     folderStructure: _folderStructure,
@@ -43,7 +41,6 @@
     loading,
     error,
   } = useInfrastructure();
->>>>>>> 33948104
 
   // State for clicked popup
   const [selectedItem, setSelectedItem] = useState<string | null>(null);
@@ -102,13 +99,70 @@
     );
   }, [infrastructureItems, handleItemClick]);
 
-  // Removed unused renderFolderStructure function
-
-  // Removed unused renderMakeTargets function
-
-<<<<<<< HEAD
-  // Removed unused renderCustomLinters function
-=======
+  const renderFolderStructure = useCallback(
+    (
+      items: FolderItem[],
+      title: string,
+      icon: string,
+      description: string,
+      benefits: string[],
+    ) => {
+      return (
+        <div className={styles.folderSection}>
+          <h4 className="dark-title-on-light">
+            <span className="section-icon">{icon}</span>
+            {title}
+          </h4>
+          <div className={styles.folderContainer}>
+            <div className={styles.folderPreview}>
+              {items.map((item) => {
+                const linePrefix =
+                  item.depth === 0
+                    ? ''
+                    : item.depth === 1
+                      ? item.isLast
+                        ? '└──'
+                        : '├──'
+                      : item.parentIsLast
+                        ? item.isLast
+                          ? ' └──'
+                          : ' ├──'
+                        : item.isLast
+                          ? '│ └──'
+                          : '│ ├──';
+
+                return (
+                  <div
+                    key={item.id}
+                    className={`${styles.folderItem} ${item.type === 'folder' ? styles.folder : styles.file} ${item.depth > 0 ? styles.nested : styles.root}`}
+                  >
+                    {linePrefix && (
+                      <span className={styles.folderLine}>{linePrefix}</span>
+                    )}
+                    <span className={styles.icon}>{item.icon}</span>
+                    <span className={styles.name}>{item.name}</span>
+                    {item.description && (
+                      <span className={styles.description}>{item.description}</span>
+                    )}
+                  </div>
+                );
+              })}
+            </div>
+            <div className={styles.folderDescription}>
+              <h5>{description}</h5>
+              <ul className={styles.benefitList}>
+                {benefits.map((benefit, index) => (
+                  <li key={index}>{benefit}</li>
+                ))}
+              </ul>
+            </div>
+          </div>
+        </div>
+      );
+    },
+    [],
+  );
+
   const _renderMakeTargets = useCallback(() => {
     const benefits = [
       '🔴 Problem: "Works on my machine" syndrome',
@@ -119,13 +173,17 @@
       '✅ Solution: Identical containers everywhere',
       '🔴 Example: make test = same result on any machine',
     ];
->>>>>>> 33948104
-
-  // Removed unused renderStats function
-
-<<<<<<< HEAD
-  // Removed unused renderActionLinks function
-=======
+
+    const makeTargetItems: FolderItem[] = makeTargets.map((target, index) => ({
+      id: target.name,
+      type: 'file' as const,
+      name: target.name,
+      icon: target.icon,
+      description: target.description,
+      depth: 1,
+      isLast: index === makeTargets.length - 1,
+    }));
+
     // Add root item
     const allItems: FolderItem[] = [
       {
@@ -309,7 +367,6 @@
       </div>
     );
   }, [actionLinks]);
->>>>>>> 33948104
 
   // Find selected item for popup
   const selectedInfraItem = useMemo(() => {
