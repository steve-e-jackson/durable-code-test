/**
 * Purpose: CSS module styles for InfrastructureTab component
 * Scope: Infrastructure tab styling with consistent visual hierarchy
 * Overview: Modern CSS module implementing the existing infrastructure tab styles
 *     with proper modularization, responsive design, and accessibility features.
 */

.infrastructureTab {
  width: 100%;
  padding: 2rem;
  max-width: 1400px;
  margin: 0 auto;
  min-height: 100vh;
}

.infrastructureTab.loading {
  display: flex;
  flex-direction: column;
  align-items: center;
  justify-content: center;
  min-height: 400px;
}

.infrastructureTab.error {
  padding: 2rem;
}

/* Hero section */
.infrastructureHero {
  text-align: center;
  margin-bottom: 3rem;
  padding: 2rem;
  background: linear-gradient(
    135deg,
    rgba(34, 193, 195, 0.1) 0%,
    rgba(253, 187, 45, 0.1) 100%
  );
  border-radius: 15px;
  position: relative;
  overflow: hidden;
}

.infrastructureHero::before {
  content: '';
  position: absolute;
  top: 0;
  left: 0;
  right: 0;
  height: 3px;
  background: linear-gradient(90deg, #22c1c3, #fdbb2d, #22c1c3);
  animation: shimmer 3s ease-in-out infinite;
}

@keyframes shimmer {
  0%,
  100% {
    opacity: 0.5;
  }
  50% {
    opacity: 1;
  }
}

.titleIcon {
  font-size: 3rem;
  margin-right: 1rem;
}

/* Infrastructure highlights */

/* Removed highlights section - no longer needed */

/* Infrastructure grid */
.infrastructureGrid {
  display: grid;
  grid-template-columns: repeat(auto-fit, minmax(300px, 1fr));
  gap: 1.5rem;
  margin-bottom: 3rem;
}

.infrastructureCard {
  padding: 2rem;
  background: linear-gradient(135deg, #1e1e1e 0%, #2a2a2a 100%);
  border: 1px solid rgba(34, 193, 195, 0.2);
  border-radius: 12px;
  transition: all 0.3s ease;
  cursor: pointer;
  position: relative;
  min-height: 150px;
  display: flex;
  align-items: center;
  justify-content: center;
}

.infrastructureCard:hover {
  transform: translateY(-4px);
  border-color: rgba(34, 193, 195, 0.4);
  box-shadow: 0 10px 30px rgba(34, 193, 195, 0.2);
  z-index: 10;
}

.infrastructureCard:active {
  transform: translateY(-2px) scale(1.01);
}

.infrastructureCard:focus {
  outline: 2px solid var(--primary-color, #2563eb);
  outline-offset: 2px;
}

/* Card content styling */
.cardContent {
  text-align: center;
  width: 100%;
}

.cardIcon {
  font-size: 3rem;
  margin-bottom: 1rem;
  display: block;
}

.cardTitle {
  font-size: 1.25rem;
  font-weight: 600;
  color: #ffffff;
  margin: 0;
  line-height: 1.3;
  margin-bottom: 0.5rem;
}

.clickHint {
  font-size: 0.85rem;
  color: #22c1c3;
  opacity: 0.7;
  font-style: italic;
  transition: opacity 0.2s;
}

.infrastructureCard:hover .clickHint {
  opacity: 1;
}

/* Popup backdrop */
.popupBackdrop {
  position: fixed;
  top: 0;
  left: 0;
  width: 100vw;
  height: 100vh;
  background: rgba(0, 0, 0, 0.5);
  backdrop-filter: blur(8px);
  z-index: 9998;
  animation: fadeIn 0.2s ease-in-out;
  cursor: pointer;
}

@keyframes fadeIn {
  from {
    opacity: 0;
  }
  to {
    opacity: 1;
  }
}

/* Structured popup styles - Document theme */
.structuredPopup {
  position: fixed;
  top: 50%;
  left: 50%;
  transform: translate(-50%, -50%);
  width: 85vw;
  max-width: 1200px;
  height: 85vh;
  background: #ffffff;
  border: 1px solid rgba(46, 125, 50, 0.2);
  border-radius: 15px;
  box-shadow:
    0 20px 60px rgba(0, 0, 0, 0.15),
    0 0 0 1px rgba(0, 0, 0, 0.05);
  z-index: 9999;
  animation: fadeInScale 0.3s ease-in-out;
  overflow: hidden;
  display: flex;
  flex-direction: column;
}

.popupContainer {
  flex: 1;
  overflow: hidden auto;
  padding: 3rem;
  background: linear-gradient(to bottom, #ffffff, #fafafa);
  scrollbar-width: thin;
  scrollbar-color: rgba(46, 125, 50, 0.2) transparent;
}

.popupContainer::-webkit-scrollbar {
  width: 8px;
}

.popupContainer::-webkit-scrollbar-track {
  background: transparent;
}

.popupContainer::-webkit-scrollbar-thumb {
  background-color: rgba(46, 125, 50, 0.2);
  border-radius: 4px;
}

.popupContainer::-webkit-scrollbar-thumb:hover {
  background-color: rgba(46, 125, 50, 0.3);
}

.popupSection {
  margin-bottom: 2.5rem;
  background: #ffffff;
  border-radius: 12px;
  padding: 2rem;
  border: 1px solid rgba(0, 0, 0, 0.08);
  box-shadow: 0 2px 8px rgba(0, 0, 0, 0.04);
}

<<<<<<< HEAD
.popupSection .sectionTitle {
=======
.sectionTitle {
>>>>>>> 33948104
  font-size: 1.5rem;
  font-weight: 600;
  margin-bottom: 1.5rem;
  display: flex;
  align-items: center;
  gap: 0.75rem;
  padding-bottom: 1rem;
  border-bottom: 2px solid currentcolor;
  opacity: 0.9;
}

.popupSection:first-child .sectionTitle {
  color: #dc2626; /* Red for problem */
}

.popupSection:nth-child(2) .sectionTitle {
  color: #2e7d32; /* Green for solution */
}

.popupSection:nth-child(3) .sectionTitle {
  color: #1f2937; /* Dark for example */
}

.sectionIcon {
  font-size: 2rem;
}

.sectionContent h4 {
  color: #1f2937;
  font-size: 1.25rem;
  margin-bottom: 1.25rem;
  font-weight: 600;
  line-height: 1.4;
}

.pointsList {
  list-style: none;
  padding: 0;
  margin: 0;
}

.pointsList li {
  color: #4b5563;
  font-size: 1.05rem;
  line-height: 1.8;
  padding: 0.75rem 0;
  padding-left: 2.5rem;
  position: relative;
  border-bottom: 1px solid rgba(0, 0, 0, 0.05);
}

.pointsList li:before {
  content: '•';
  position: absolute;
  left: 0.75rem;
  color: #2e7d32;
  font-size: 1.5rem;
  font-weight: bold;
  line-height: 1.3;
}

.popupSection:first-child .pointsList li:before {
  color: #dc2626; /* Red bullets for problems */
}

.popupSection:nth-child(2) .pointsList li:before {
  color: #2e7d32; /* Green bullets for solutions */
}

.exampleHeader {
  display: flex;
  justify-content: space-between;
  align-items: center;
  margin-bottom: 1.25rem;
  padding: 1rem 1.25rem;
  background: linear-gradient(
    to right,
    rgba(46, 125, 50, 0.05),
    rgba(46, 125, 50, 0.02)
  );
  border-left: 4px solid #2e7d32;
  border-radius: 4px;
}

.exampleTitle {
  font-weight: 600;
  color: #1f2937;
  font-size: 1.1rem;
}

.exampleFile {
  font-size: 0.9rem;
  color: #6b7280;
  font-family: 'Courier New', monospace;
  background: rgba(0, 0, 0, 0.05);
  padding: 0.25rem 0.75rem;
  border-radius: 4px;
}

/* Document header styling */
.documentHeader {
  display: flex;
  justify-content: space-between;
  align-items: center;
  padding: 2rem 3rem;
  background: linear-gradient(
    135deg,
    rgba(46, 125, 50, 0.1) 0%,
    rgba(46, 125, 50, 0.05) 100%
  );
  border-bottom: 2px solid rgba(46, 125, 50, 0.15);
}

.documentTitle {
  font-size: 2rem;
  font-weight: 600;
  color: #1f2937;
  margin: 0;
  display: flex;
  align-items: center;
  gap: 1rem;
}

.documentIcon {
  font-size: 2.5rem;
}

.closeButton {
  background: transparent;
  border: none;
  font-size: 2.5rem;
  color: #6b7280;
  cursor: pointer;
  padding: 0;
  width: 40px;
  height: 40px;
  display: flex;
  align-items: center;
  justify-content: center;
  border-radius: 8px;
  transition: all 0.2s;
}

.closeButton:hover {
  background: rgba(0, 0, 0, 0.05);
  color: #1f2937;
}

.popupLinks {
  display: flex;
  gap: 1rem;
  justify-content: center;
  padding: 1.5rem 3rem;
  background: rgba(46, 125, 50, 0.03);
  border-top: 2px solid rgba(46, 125, 50, 0.1);
}

.popupLink {
  padding: 0.75rem 1.5rem;
  background: white;
  border: 2px solid #2e7d32;
  border-radius: 8px;
  color: #2e7d32;
  text-decoration: none;
  font-weight: 600;
  transition: all 0.2s;
  box-shadow: 0 2px 4px rgba(0, 0, 0, 0.05);
}

.popupLink:hover {
  background: #2e7d32;
  color: white;
  transform: translateY(-2px);
  box-shadow: 0 4px 12px rgba(46, 125, 50, 0.2);
}

@keyframes fadeInScale {
  from {
    opacity: 0;
    transform: translate(-50%, -50%) scale(0.95);
  }
  to {
    opacity: 1;
    transform: translate(-50%, -50%) scale(1);
  }
}

/* Remove old popup header styles as they're now included in structured popup */

.codeBlock {
  margin: 0;
  padding: 1.75rem;
  overflow-x: auto;
  background: #1e293b;
  border-radius: 8px;
  border: 1px solid rgba(0, 0, 0, 0.1);
  box-shadow: inset 0 2px 4px rgba(0, 0, 0, 0.06);
}

.codeBlock code {
  color: #f8fafc;
  font-family: 'Courier New', Courier, monospace;
  font-size: 0.95rem;
  line-height: 1.7;
  white-space: pre;
  display: block;
}

/* Section titles */
:global(.section-title) {
  font-size: 1.5rem;
  font-weight: 600;
  margin-bottom: 1.5rem;
  display: flex;
  align-items: center;
  gap: 0.75rem;
  color: var(--text-color, #1f2937);
}

:global(.section-icon) {
  font-size: 1.75rem;
}

/* Folder structure */
.folderSection {
  margin-bottom: 3rem;
}

.folderContainer {
  display: grid;
  grid-template-columns: 1fr 1fr;
  gap: 2rem;
  align-items: start;
}

.folderPreview {
  font-family: 'Monaco', 'Menlo', 'Ubuntu Mono', monospace;
  font-size: 0.9rem;
  line-height: 1.4;
  background: var(--code-background, #f8fafc);
  border: 1px solid var(--border-color, #e5e7eb);
  border-radius: 8px;
  padding: 1.5rem;
  overflow-x: auto;
}

.folderItem {
  display: flex;
  align-items: center;
  gap: 0.5rem;
  padding: 0.2rem 0;
  white-space: nowrap;
}

.folderItem.root {
  font-weight: 600;
  color: var(--primary-color, #2563eb);
}

.folderItem.file {
  color: var(--text-color, #374151);
}

.folderItem.folder {
  color: var(--secondary-color, #7c3aed);
}

.folderItem.nested {
  margin-left: 0;
}

.folderLine {
  color: var(--text-muted, #9ca3af);
  font-weight: normal;
}

.icon {
  flex-shrink: 0;
}

.name {
  font-weight: 500;
}

.description {
  color: var(--text-secondary, #6b7280);
  font-style: italic;
  margin-left: auto;
  flex-shrink: 0;
}

.folderDescription h5 {
  font-size: 1.2rem;
  font-weight: 600;
  margin-bottom: 1rem;
  color: var(--primary-color, #2563eb);
}

.folderDescription p {
  margin-bottom: 1rem;
  line-height: 1.6;
}

.benefitList {
  list-style: none;
  padding: 0;
  margin: 0;
}

/* stylelint-disable-next-line no-descending-specificity */
.benefitList li {
  padding: 0.5rem 0;
  border-bottom: 1px solid var(--border-light, #f3f4f6);
  line-height: 1.5;
}

.pointsList li:last-child,
.benefitList li:last-child {
  border-bottom: none;
}

/* Stats section */
.statsSection {
  display: grid;
  grid-template-columns: repeat(auto-fit, minmax(200px, 1fr));
  gap: 1.5rem;
  margin: 3rem 0;
  padding: 2rem;
  background: var(--stats-background, #f8fafc);
  border-radius: 12px;
}

.statCard {
  text-align: center;
  padding: 1.5rem;
  background: var(--card-background, #fff);
  border-radius: 8px;
  box-shadow: 0 1px 3px rgba(0, 0, 0, 0.1);
}

.statNumber {
  font-size: 2.5rem;
  font-weight: 700;
  color: var(--primary-color, #2563eb);
  margin-bottom: 0.5rem;
}

.statLabel {
  font-size: 0.9rem;
  font-weight: 500;
  color: var(--text-secondary, #6b7280);
  text-transform: uppercase;
  letter-spacing: 0.05em;
}

/* Action section */
.actionSection {
  margin-top: 3rem;
}

.actionLinks {
  display: flex;
  flex-wrap: wrap;
  gap: 1rem;
  margin-top: 1.5rem;
}

.actionLink {
  display: inline-flex;
  align-items: center;
  gap: 0.5rem;
  padding: 0.75rem 1.5rem;
  border: none;
  border-radius: 6px;
  font-weight: 500;
  text-decoration: none;
  transition: all 0.2s ease;
  cursor: pointer;
  font-size: 0.95rem;
}

.actionLink.primary {
  background: var(--primary-color, #2563eb);
  color: white;
}

.actionLink.primary:hover {
  background: var(--primary-hover, #1d4ed8);
  transform: translateY(-1px);
}

.actionLink.secondary {
  background: var(--secondary-background, #f3f4f6);
  color: var(--text-color, #374151);
  border: 1px solid var(--border-color, #e5e7eb);
}

.actionLink.secondary:hover {
  background: var(--secondary-hover, #e5e7eb);
  border-color: var(--primary-color, #2563eb);
  color: var(--primary-color, #2563eb);
}

.actionLink:focus {
  outline: 2px solid var(--primary-color, #2563eb);
  outline-offset: 2px;
}

.linkIcon {
  font-size: 1.1rem;
}

/* Loading and error states */
.loadingSpinner {
  margin-bottom: 1rem;
}

.errorMessage {
  max-width: 600px;
  margin: 0 auto;
}

/* Responsive design */
@media (max-width: 768px) {
  .infrastructureTab {
    padding: 1rem;
  }

  .infrastructureTitle {
    font-size: 2rem;
    flex-direction: column;
    gap: 0.5rem;
  }

  .titleIcon {
    font-size: 2.5rem;
  }

  .infrastructureSubtitle {
    font-size: 1rem;
  }

  .infrastructureGrid {
    grid-template-columns: 1fr;
    gap: 1rem;
  }

  .folderContainer {
    grid-template-columns: 1fr;
    gap: 1.5rem;
  }

  .folderPreview {
    font-size: 0.8rem;
    padding: 1rem;
  }

  .statsSection {
    grid-template-columns: repeat(2, 1fr);
    padding: 1.5rem;
  }

  .actionLinks {
    flex-direction: column;
  }

  .actionLink {
    justify-content: center;
    text-align: center;
  }
}

@media (max-width: 480px) {
  .statsSection {
    grid-template-columns: 1fr;
  }

  .statNumber {
    font-size: 2rem;
  }
}<|MERGE_RESOLUTION|>--- conflicted
+++ resolved
@@ -221,11 +221,7 @@
   box-shadow: 0 2px 8px rgba(0, 0, 0, 0.04);
 }
 
-<<<<<<< HEAD
 .popupSection .sectionTitle {
-=======
-.sectionTitle {
->>>>>>> 33948104
   font-size: 1.5rem;
   font-weight: 600;
   margin-bottom: 1.5rem;
